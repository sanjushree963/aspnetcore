{
  "version": "1.0",
  "tasks": [
    {
      "taskType": "trigger",
      "capabilityId": "IssueResponder",
      "subCapability": "IssueCommentResponder",
      "version": "1.0",
      "config": {
        "conditions": {
          "operator": "and",
          "operands": [
            {
              "operator": "not",
              "operands": [
                {
                  "name": "isOpen",
                  "parameters": {}
                }
              ]
            },
            {
              "name": "isAction",
              "parameters": {
                "action": "created"
              }
            },
            {
              "name": "hasLabel",
              "parameters": {
                "label": "Status: No Recent Activity"
              }
            },
            {
              "name": "hasLabel",
              "parameters": {
                "label": "Needs: Author Feedback"
              }
            },
            {
              "operator": "not",
              "operands": [
                {
                  "name": "noActivitySince",
                  "parameters": {
                    "days": 7
                  }
                }
              ]
            },
            {
              "operator": "not",
              "operands": [
                {
                  "name": "isCloseAndComment",
                  "parameters": {}
                }
              ]
            },
            {
              "name": "isActivitySender",
              "parameters": {
                "user": {
                  "type": "author"
                }
              }
            },
            {
              "name": "activitySenderHasPermissions",
              "parameters": {
                "permissions": "none"
              }
            }
          ]
        },
        "eventType": "issue",
        "eventNames": [
          "issue_comment"
        ],
        "taskName": "[Idle Issue Management] For issues closed due to inactivity, re-open an issue if issue author posts a reply within 7 days.",
        "actions": [
          {
            "name": "reopenIssue",
            "parameters": {}
          },
          {
            "name": "removeLabel",
            "parameters": {
              "label": "Status: No Recent Activity"
            }
          },
          {
            "name": "removeLabel",
            "parameters": {
              "label": "Needs: Author Feedback"
            }
          },
          {
            "name": "addLabel",
            "parameters": {
              "label": "Needs: Attention :wave:"
            }
          }
        ]
      }
    },
    {
      "taskType": "trigger",
      "capabilityId": "IssueResponder",
      "subCapability": "IssueCommentResponder",
      "version": "1.0",
      "config": {
        "conditions": {
          "operator": "and",
          "operands": [
            {
              "name": "isAction",
              "parameters": {
                "action": "created"
              }
            },
            {
              "operator": "not",
              "operands": [
                {
                  "name": "isOpen",
                  "parameters": {}
                }
              ]
            },
            {
              "name": "activitySenderHasPermissions",
              "parameters": {
                "permissions": "none"
              }
            },
            {
              "name": "noActivitySince",
              "parameters": {
                "days": 7
              }
            },
            {
              "operator": "not",
              "operands": [
                {
                  "name": "isCloseAndComment",
                  "parameters": {}
                }
              ]
            }
          ]
        },
        "eventType": "issue",
        "eventNames": [
          "issue_comment"
        ],
        "taskName": "[Closed Issue Management] For issues closed with no activity over 7 days, ask non-contributor to consider opening a new issue instead.",
        "actions": [
          {
            "name": "addReply",
            "parameters": {
              "comment": "Hello lovely human, thank you for your comment on this issue. Because this issue has been closed for a period of time, please strongly consider opening a new issue linking to this issue instead to ensure better visibility of your comment. Thank you!\n\nSee [our Issue Management Policies](https://aka.ms/aspnet/issue-policies) for more information."
            }
          }
        ]
      }
    },
    {
      "taskType": "scheduled",
      "capabilityId": "ScheduledSearch",
      "subCapability": "ScheduledSearch",
      "version": "1.1",
      "config": {
        "frequency": [
          {
            "weekDay": 0,
            "hours": [
              1,
              4,
              7,
              10,
              13,
              16,
              19,
              22
            ],
            "timezoneOffset": -8
          },
          {
            "weekDay": 1,
            "hours": [
              1,
              4,
              7,
              10,
              13,
              16,
              19,
              22
            ],
            "timezoneOffset": -8
          },
          {
            "weekDay": 2,
            "hours": [
              1,
              4,
              7,
              10,
              13,
              16,
              19,
              22
            ],
            "timezoneOffset": -8
          },
          {
            "weekDay": 3,
            "hours": [
              1,
              4,
              7,
              10,
              13,
              16,
              19,
              22
            ],
            "timezoneOffset": -8
          },
          {
            "weekDay": 4,
            "hours": [
              1,
              4,
              7,
              10,
              13,
              16,
              19,
              22
            ],
            "timezoneOffset": -8
          },
          {
            "weekDay": 5,
            "hours": [
              1,
              4,
              7,
              10,
              13,
              16,
              19,
              22
            ],
            "timezoneOffset": -8
          },
          {
            "weekDay": 6,
            "hours": [
              1,
              4,
              7,
              10,
              13,
              16,
              19,
              22
            ],
            "timezoneOffset": -8
          }
        ],
        "searchTerms": [
          {
            "name": "isClosed",
            "parameters": {}
          },
          {
            "name": "noActivitySince",
            "parameters": {
              "days": 30
            }
          },
          {
            "name": "isUnlocked",
            "parameters": {}
          },
          {
            "name": "isIssue",
            "parameters": {}
          },
          {
            "name": "noLabel",
            "parameters": {
              "label": "Bot: Do Not Lock"
            }
          }
        ],
        "taskName": "[Closed Issue Management] Lock issues closed without activity for over 30 days",
        "actions": [
          {
            "name": "lockIssue",
            "parameters": {
              "reason": "resolved"
            }
          }
        ]
      }
    },
    {
      "taskType": "trigger",
      "capabilityId": "IssueResponder",
      "subCapability": "IssueCommentResponder",
      "version": "1.0",
      "config": {
        "taskName": "[Idle Issue Management] Replace needs author feedback label with needs attention label when the author comments on an issue",
        "conditions": {
          "operator": "and",
          "operands": [
            {
              "name": "isAction",
              "parameters": {
                "action": "created"
              }
            },
            {
              "name": "hasLabel",
              "parameters": {
                "label": "Needs: Author Feedback"
              }
            },
            {
              "name": "isOpen",
              "parameters": {}
            },
            {
              "operator": "or",
              "operands": [
                {
                  "operator": "and",
                  "operands": [
                    {
                      "name": "hasLabel",
                      "parameters": {
                        "label": "Author: Migration Bot :robot:"
                      }
                    },
                    {
                      "operator": "not",
                      "operands": [
                        {
                          "name": "activitySenderHasPermissions",
                          "parameters": {
                            "permissions": "write"
                          }
                        }
                      ]
                    }
                  ]
                },
                {
                  "name": "isActivitySender",
                  "parameters": {
                    "user": {
                      "type": "author"
                    }
                  }
                }
              ]
            }
          ]
        },
        "actions": [
          {
            "name": "addLabel",
            "parameters": {
              "label": "Needs: Attention :wave:"
            }
          },
          {
            "name": "removeLabel",
            "parameters": {
              "label": "Needs: Author Feedback"
            }
          }
        ],
        "eventType": "issue",
        "eventNames": [
          "issue_comment"
        ]
      }
    },
    {
      "taskType": "trigger",
      "capabilityId": "IssueResponder",
      "subCapability": "IssuesOnlyResponder",
      "version": "1.0",
      "config": {
        "taskName": "[Closed Issue Management] Remove no recent activity label from issues",
        "conditions": {
          "operator": "and",
          "operands": [
            {
              "operator": "not",
              "operands": [
                {
                  "name": "isAction",
                  "parameters": {
                    "action": "closed"
                  }
                }
              ]
            },
            {
              "name": "hasLabel",
              "parameters": {
                "label": "Status: No Recent Activity"
              }
            }
          ]
        },
        "actions": [
          {
            "name": "removeLabel",
            "parameters": {
              "label": "Status: No Recent Activity"
            }
          }
        ],
        "eventType": "issue",
        "eventNames": [
          "issues",
          "project_card"
        ]
      }
    },
    {
      "taskType": "trigger",
      "capabilityId": "IssueResponder",
      "subCapability": "IssueCommentResponder",
      "version": "1.0",
      "config": {
        "taskName": "[Idle Issue Management] Remove no recent activity label when an issue is commented on",
        "conditions": {
          "operator": "and",
          "operands": [
            {
              "name": "hasLabel",
              "parameters": {
                "label": "Status: No Recent Activity"
              }
            }
          ]
        },
        "actions": [
          {
            "name": "removeLabel",
            "parameters": {
              "label": "Status: No Recent Activity"
            }
          }
        ],
        "eventType": "issue",
        "eventNames": [
          "issue_comment"
        ]
      }
    },
    {
      "taskType": "scheduled",
      "capabilityId": "ScheduledSearch",
      "subCapability": "ScheduledSearch",
      "version": "1.1",
      "config": {
        "taskName": "[Idle Issue Management] Close stale issues",
        "frequency": [
          {
            "weekDay": 1,
            "hours": [
              0,
              1,
              2,
              3,
              4,
              5,
              6,
              7,
              8,
              9,
              10,
              11,
              12,
              13,
              14,
              15,
              16,
              17,
              18,
              19,
              20,
              21,
              22,
              23
            ]
          },
          {
            "weekDay": 2,
            "hours": [
              0,
              1,
              2,
              3,
              4,
              5,
              6,
              7,
              8,
              9,
              10,
              11,
              12,
              13,
              14,
              15,
              16,
              17,
              18,
              19,
              20,
              21,
              22,
              23
            ]
          },
          {
            "weekDay": 3,
            "hours": [
              0,
              1,
              2,
              3,
              4,
              5,
              6,
              7,
              8,
              9,
              10,
              11,
              12,
              13,
              14,
              15,
              16,
              17,
              18,
              19,
              20,
              21,
              22,
              23
            ]
          },
          {
            "weekDay": 4,
            "hours": [
              0,
              1,
              2,
              3,
              4,
              5,
              6,
              7,
              8,
              9,
              10,
              11,
              12,
              13,
              14,
              15,
              16,
              17,
              18,
              19,
              20,
              21,
              22,
              23
            ]
          },
          {
            "weekDay": 5,
            "hours": [
              0,
              1,
              2,
              3,
              4,
              5,
              6,
              7,
              8,
              9,
              10,
              11,
              12,
              13,
              14,
              15,
              16,
              17,
              18,
              19,
              20,
              21,
              22,
              23
            ]
          }
        ],
        "searchTerms": [
          {
            "name": "isIssue",
            "parameters": {}
          },
          {
            "name": "isOpen",
            "parameters": {}
          },
          {
            "name": "hasLabel",
            "parameters": {
              "label": "Needs: Author Feedback"
            }
          },
          {
            "name": "hasLabel",
            "parameters": {
              "label": "Status: No Recent Activity"
            }
          },
          {
            "name": "noActivitySince",
            "parameters": {
              "days": 3
            }
          }
        ],
        "actions": [
          {
            "name": "closeIssue",
            "parameters": {}
          }
        ]
      }
    },
    {
      "taskType": "scheduled",
      "capabilityId": "ScheduledSearch",
      "subCapability": "ScheduledSearch",
      "version": "1.1",
      "config": {
        "taskName": "[Idle Issue Management] Add no recent activity label to issues",
        "frequency": [
          {
            "weekDay": 1,
            "hours": [
              0,
              1,
              2,
              3,
              4,
              5,
              6,
              7,
              8,
              9,
              10,
              11,
              12,
              13,
              14,
              15,
              16,
              17,
              18,
              19,
              20,
              21,
              22,
              23
            ]
          },
          {
            "weekDay": 2,
            "hours": [
              0,
              1,
              2,
              3,
              4,
              5,
              6,
              7,
              8,
              9,
              10,
              11,
              12,
              13,
              14,
              15,
              16,
              17,
              18,
              19,
              20,
              21,
              22,
              23
            ]
          },
          {
            "weekDay": 3,
            "hours": [
              0,
              1,
              2,
              3,
              4,
              5,
              6,
              7,
              8,
              9,
              10,
              11,
              12,
              13,
              14,
              15,
              16,
              17,
              18,
              19,
              20,
              21,
              22,
              23
            ]
          },
          {
            "weekDay": 4,
            "hours": [
              0,
              1,
              2,
              3,
              4,
              5,
              6,
              7,
              8,
              9,
              10,
              11,
              12,
              13,
              14,
              15,
              16,
              17,
              18,
              19,
              20,
              21,
              22,
              23
            ]
          },
          {
            "weekDay": 5,
            "hours": [
              0,
              1,
              2,
              3,
              4,
              5,
              6,
              7,
              8,
              9,
              10,
              11,
              12,
              13,
              14,
              15,
              16,
              17,
              18,
              19,
              20,
              21,
              22,
              23
            ]
          }
        ],
        "searchTerms": [
          {
            "name": "isIssue",
            "parameters": {}
          },
          {
            "name": "isOpen",
            "parameters": {}
          },
          {
            "name": "hasLabel",
            "parameters": {
              "label": "Needs: Author Feedback"
            }
          },
          {
            "name": "noActivitySince",
            "parameters": {
              "days": 4
            }
          },
          {
            "name": "noLabel",
            "parameters": {
              "label": "Status: No Recent Activity"
            }
          }
        ],
        "actions": [
          {
            "name": "addLabel",
            "parameters": {
              "label": "Status: No Recent Activity"
            }
          },
          {
            "name": "addReply",
            "parameters": {
              "comment": "This issue has been automatically marked as stale because it has been marked as requiring author feedback but has not had any activity for **4 days**. It will be closed if no further activity occurs **within 3 days of this comment**. If it *is* closed, feel free to comment when you are able to provide the additional information and we will re-investigate.\n\nSee [our Issue Management Policies](https://aka.ms/aspnet/issue-policies) for more information."
            }
          }
        ]
      }
    },
    {
      "taskType": "scheduled",
      "capabilityId": "ScheduledSearch",
      "subCapability": "ScheduledSearch",
      "version": "1.1",
      "config": {
        "taskName": "[Resolved Issue Management] Close resolved issues",
        "frequency": [
          {
            "weekDay": 0,
            "hours": [
              2,
              5,
              8,
              11,
              14,
              17,
              20,
              23
            ],
            "timezoneOffset": -8
          },
          {
            "weekDay": 1,
            "hours": [
              2,
              5,
              8,
              11,
              14,
              17,
              20,
              23
            ],
            "timezoneOffset": -8
          },
          {
            "weekDay": 2,
            "hours": [
              2,
              5,
              8,
              11,
              14,
              17,
              20,
              23
            ],
            "timezoneOffset": -8
          },
          {
            "weekDay": 3,
            "hours": [
              2,
              5,
              8,
              11,
              14,
              17,
              20,
              23
            ],
            "timezoneOffset": -8
          },
          {
            "weekDay": 4,
            "hours": [
              2,
              5,
              8,
              11,
              14,
              17,
              20,
              23
            ],
            "timezoneOffset": -8
          },
          {
            "weekDay": 5,
            "hours": [
              2,
              5,
              8,
              11,
              14,
              17,
              20,
              23
            ],
            "timezoneOffset": -8
          },
          {
            "weekDay": 6,
            "hours": [
              2,
              5,
              8,
              11,
              14,
              17,
              20,
              23
            ],
            "timezoneOffset": -8
          }
        ],
        "searchTerms": [
          {
            "name": "isIssue",
            "parameters": {}
          },
          {
            "name": "isOpen",
            "parameters": {}
          },
          {
            "name": "hasLabel",
            "parameters": {
              "label": "Status: Resolved"
            }
          },
          {
            "name": "noActivitySince",
            "parameters": {
              "days": 1
            }
          }
        ],
        "actions": [
          {
            "name": "addReply",
            "parameters": {
              "comment": "This issue has been resolved and has not had any activity for **1 day**. It will be closed for housekeeping purposes.\n\nSee [our Issue Management Policies](https://aka.ms/aspnet/issue-policies) for more information."
            }
          },
          {
            "name": "closeIssue",
            "parameters": {}
          }
        ]
      }
    },
    {
      "taskType": "trigger",
      "capabilityId": "IssueResponder",
      "subCapability": "IssuesOnlyResponder",
      "version": "1.0",
      "config": {
        "conditions": {
          "operator": "and",
          "operands": [
            {
              "name": "isAction",
              "parameters": {
                "action": "opened"
              }
            },
            {
              "operator": "or",
              "operands": [
                {
                  "name": "isActivitySender",
                  "parameters": {
                    "user": "vsfeedback"
                  }
                },
                {
                  "name": "bodyContains",
                  "parameters": {
                    "bodyPattern": "Copied from original issue"
                  }
                }
              ]
            }
          ]
        },
        "eventType": "issue",
        "eventNames": [
          "issues",
          "project_card"
        ],
        "taskName": "[Migration Bots] Tag issues opened by migration bots",
        "actions": [
          {
            "name": "addLabel",
            "parameters": {
              "label": "Author: Migration Bot :robot:"
            }
          }
        ]
      }
    },
    {
      "taskType": "trigger",
      "capabilityId": "IssueResponder",
      "subCapability": "IssuesOnlyResponder",
      "version": "1.0",
      "config": {
        "conditions": {
          "operator": "and",
          "operands": [
            {
              "name": "addedToMilestone",
              "parameters": {
                "milestoneName": "Discussions"
              }
            }
          ]
        },
        "eventType": "issue",
        "eventNames": [
          "issues",
          "project_card"
        ],
        "taskName": "[Discussions Management] Remove Workflow Labels when moved to Discussions",
        "actions": [
          {
            "name": "removeLabel",
            "parameters": {
              "label": "Needs: Author Feedback"
            }
          },
          {
            "name": "removeLabel",
            "parameters": {
              "label": "Status: No Recent Activity"
            }
          }
        ]
      }
    },
    {
      "taskType": "trigger",
      "capabilityId": "IssueResponder",
      "subCapability": "PullRequestResponder",
      "version": "1.0",
      "config": {
        "conditions": {
          "operator": "and",
          "operands": [
            {
              "name": "isAction",
              "parameters": {
                "action": "opened"
              }
            },
            {
              "name": "isActivitySender",
              "parameters": {
                "user": "dotnet-maestro[bot]",
                "association": "CONTRIBUTOR"
              }
            },
            {
              "name": "titleContains",
              "parameters": {
                "titlePattern": "Update dependencies"
              }
            }
          ]
        },
        "eventType": "pull_request",
        "eventNames": [
          "pull_request",
          "issues",
          "project_card"
        ],
        "taskName": "[Infrastructure PRs] Add area-infrastructure label to dependency update Pull Requests",
        "actions": [
          {
            "name": "addLabel",
            "parameters": {
              "label": "area-infrastructure"
            }
          },
          {
            "name": "addLabel",
            "parameters": {
              "label": "Type: Dependency Update :arrow_up_small:"
            }
          },
          {
            "name": "approvePullRequest",
            "parameters": {
              "comment": "Auto-approving dependency update."
            }
          }
        ]
      }
    },
    {
      "taskType": "trigger",
      "capabilityId": "IssueResponder",
      "subCapability": "PullRequestResponder",
      "version": "1.0",
      "config": {
        "conditions": {
          "operator": "and",
          "operands": [
            {
              "name": "isAction",
              "parameters": {
                "action": "opened"
              }
            },
            {
              "name": "isActivitySender",
              "parameters": {
                "user": "dotnet-maestro-bot"
              }
            },
            {
              "name": "titleContains",
              "parameters": {
                "titlePattern": "Merge branch"
              }
            }
          ]
        },
        "eventType": "pull_request",
        "eventNames": [
          "pull_request",
          "issues",
          "project_card"
        ],
        "taskName": "[Infrastructure PRs] Add area-infrastructure label to auto-merge Pull Requests",
        "actions": [
          {
            "name": "addLabel",
            "parameters": {
              "label": "area-infrastructure"
            }
          },
          {
            "name": "addLabel",
            "parameters": {
              "label": "Type: Merge Forward :fast_forward:"
            }
          },
          {
            "name": "approvePullRequest",
            "parameters": {
              "comment": "Auto-approving branch merge."
            }
          }
        ]
      }
    },
    {
      "taskType": "trigger",
      "capabilityId": "IssueResponder",
      "subCapability": "IssuesOnlyResponder",
      "version": "1.0",
      "config": {
        "conditions": {
          "operator": "or",
          "operands": [
            {
              "name": "labelAdded",
              "parameters": {
                "label": ":heavy_check_mark: Resolution: Answered"
              }
            },
            {
              "name": "labelAdded",
              "parameters": {
                "label": ":heavy_check_mark: Resolution: By Design"
              }
            },
            {
              "name": "labelAdded",
              "parameters": {
                "label": ":heavy_check_mark: Resolution: Duplicate"
              }
            },
            {
              "name": "labelAdded",
              "parameters": {
                "label": ":heavy_check_mark: Resolution: Won't Fix"
              }
            }
          ]
        },
        "eventType": "issue",
        "eventNames": [
          "issues",
          "project_card"
        ],
        "taskName": "[Resolved Issue Management] Apply Resolved label",
        "actions": [
          {
            "name": "addLabel",
            "parameters": {
              "label": "Status: Resolved"
            }
          }
        ]
      }
    },
    {
      "taskType": "trigger",
      "capabilityId": "IssueResponder",
      "subCapability": "PullRequestResponder",
      "version": "1.0",
      "config": {
        "conditions": {
          "operator": "and",
          "operands": [
            {
              "name": "isAction",
              "parameters": {
                "action": "opened"
              }
            },
            {
              "operator": "or",
              "operands": [
                {
                  "name": "prIncludesModifiedFile",
                  "parameters": {
                    "pathFilter": "src/Shared/Runtime"
                  }
                }
              ]
            }
          ]
        },
        "eventType": "pull_request",
        "eventNames": [
          "pull_request",
          "issues",
          "project_card"
        ],
        "taskName": "[Shared Code PRs] Flag PRs that affect shared code src/Shared/Runtime",
        "actions": [
          {
            "name": "addReply",
            "parameters": {
              "comment": "Greetings human! You've submitted a PR that modifies code that is shared with https://github.com/dotnet/runtime . Please make sure you synchronize this code with the changes in that repo!"
            }
          },
          {
            "name": "addLabel",
            "parameters": {
              "label": "Attention: Shared Code Modified"
            }
          }
        ]
      }
    },
    {
      "taskType": "scheduled",
      "capabilityId": "ScheduledSearch",
      "subCapability": "ScheduledSearch",
      "version": "1.1",
      "config": {
        "frequency": [
          {
            "weekDay": 0,
            "hours": [
              0,
              6,
              12,
              18
            ],
            "timezoneOffset": -8
          },
          {
            "weekDay": 1,
            "hours": [
              0,
              6,
              12,
              18
            ],
            "timezoneOffset": -8
          },
          {
            "weekDay": 2,
            "hours": [
              0,
              6,
              12,
              18
            ],
            "timezoneOffset": -8
          },
          {
            "weekDay": 3,
            "hours": [
              0,
              6,
              12,
              18
            ],
            "timezoneOffset": -8
          },
          {
            "weekDay": 4,
            "hours": [
              0,
              6,
              12,
              18
            ],
            "timezoneOffset": -8
          },
          {
            "weekDay": 5,
            "hours": [
              0,
              6,
              12,
              18
            ],
            "timezoneOffset": -8
          },
          {
            "weekDay": 6,
            "hours": [
              0,
              6,
              12,
              18
            ],
            "timezoneOffset": -8
          }
        ],
        "searchTerms": [
          {
            "name": "isOpen",
            "parameters": {}
          },
          {
            "name": "isIssue",
            "parameters": {}
          },
          {
            "name": "isPartOfMilestone",
            "parameters": {
              "label": "question",
              "milestone": "Discussions"
            }
          },
          {
            "name": "noActivitySince",
            "parameters": {
              "days": 60
            }
          },
          {
            "name": "noLabel",
            "parameters": {
              "label": "announcement"
            }
          }
        ],
        "taskName": "[Discussions Management] Closed with no activity",
        "actions": [
          {
            "name": "addReply",
            "parameters": {
              "comment": "Thank you for contacting us. Due to a lack of activity on this discussion issue we're closing it in an effort to keep our backlog clean. If you believe there is a concern related to the ASP.NET Core framework, which hasn't been addressed yet, please file a new issue.\n\nThis issue will be locked after 30 more days of inactivity. If you still wish to discuss this subject after then, please create a new issue!"
            }
          },
          {
            "name": "closeIssue",
            "parameters": {}
          }
        ]
      }
    },
    {
      "taskType": "trigger",
      "capabilityId": "PrAutoLabel",
      "subCapability": "Path",
      "version": "1.0",
      "config": {
        "taskName": "[PR Labelling] Apply `area-` labels to PRs",
        "configs": [
          {
            "label": "area-blazor",
            "pathFilter": [
              "src/Components/",
              "src/ProjectTemplates/BlazorWasm.ProjectTemplates/"
            ]
          },
          {
            "label": "area-commandlinetools",
            "pathFilter": [
              "src/Tools/"
            ]
          },
          {
            "label": "area-dataprotection",
            "pathFilter": [
              "src/DataProtection/"
            ]
          },
          {
            "label": "area-identity",
            "pathFilter": [
              "src/Identity/"
            ]
          },
          {
            "label": "area-infrastructure",
            "pathFilter": [
              "global.json",
              ".azure",
              ".config",
              ".github",
              "eng",
              "src/Framework/",
              "src/Installers/"
            ]
          },
          {
            "label": "area-mvc",
            "pathFilter": [
              "src/ProjectTemplates/",
              "src/Razor/",
              "src/Mvc/Mvc.Localization/",
              "src/Mvc/Mvc.DataAnnotations/",
              "src/Mvc/Mvc.Razor.RuntimeCompilation/",
              "src/Mvc/Mvc.Razor/",
              "src/Mvc/Mvc.RazorPages/",
              "src/Mvc/Mvc.TagHelpers/",
              "src/Mvc/Mvc.ViewFeatures/"
            ]
          },
          {
            "label": "area-security",
            "pathFilter": [
              "src/Security/",
              "src/Azure/AzureAD/"
            ]
          },
          {
            "label": "area-runtime",
            "pathFilter": [
              "src/Servers/",
              "src/Http/",
              "src/Azure/AzureAppServicesIntegration/",
              "src/Azure/AzureAppServices.HostingStartup/",
              "src/Middleware/",
              "src/HttpClientFactory/",
              "src/Hosting/",
              "src/SiteExtensions/",
              "src/DefaultBuilder/"
            ]
          },
          {
            "label": "area-signalr",
            "pathFilter": [
              "src/SignalR/"
            ]
          },
          {
            "label": "area-grpc",
            "pathFilter": [
              "src/Grpc/"
            ]
          },
          {
            "label": "area-web-frameworks",
            "pathFilter": [
              "src/Mvc/Mvc.Abstractions/",
              "src/Mvc/Mvc.Analyzers/",
              "src/Mvc/Mvc.Api.Analyzers/",
              "src/Mvc/Mvc.ApiExplorer/",
              "src/Mvc/Mvc.Core/",
              "src/Mvc/Mvc.Cors/",
              "src/Mvc/Mvc.Formatters.Json/",
              "src/Mvc/Mvc.Formatters.Xml/",
              "src/Mvc/Mvc.NewtonsoftJson/",
              "src/Mvc/Mvc.Testing.Tasks/src/",
              "src/Mvc/Mvc.Testing/",
              "src/Mvc/Mvc/",
              "src/OpenApi/",
              "src/Mvc/perf/"
            ]
          }
        ]
      }
    },
    {
      "taskType": "trigger",
      "capabilityId": "AutoMerge",
      "subCapability": "AutoMerge",
      "version": "1.0",
      "config": {
        "taskName": "Auto Merge PRs",
        "label": "auto-merge",
        "minMinutesOpen": "60",
        "mergeType": "squash",
        "removeLabelOnPush": true,
        "conditionalMergeTypes": [
          {
            "mergeType": "merge",
            "condition": {
              "placeholder": "labels",
              "operator": "contains",
              "label_name": "Type: Merge Forward :fast_forward:"
            }
          }
        ],
        "deleteBranches": true
      }
    },
    {
      "taskType": "trigger",
      "capabilityId": "IssueResponder",
      "subCapability": "PullRequestResponder",
      "version": "1.0",
      "config": {
        "conditions": {
          "operator": "and",
          "operands": [
            {
              "name": "labelAdded",
              "parameters": {
                "label": "api-ready-for-review"
              }
            }
          ]
        },
        "eventType": "pull_request",
        "eventNames": [
          "pull_request",
          "issues",
          "project_card"
        ],
        "taskName": "[API Review] PR Marked Ready",
        "actions": [
          {
            "name": "addReply",
            "parameters": {
              "comment": "Thank you for your API proposal. I'm removing the `api-ready-for-review` label. API Proposals should be submitted for review through Issues based on [this](https://github.com/dotnet/aspnetcore/issues/new?assignees=&labels=api-suggestion&template=25_api_proposal.md&title=]) template."
            }
          },
          {
            "name": "removeLabel",
            "parameters": {
              "label": "api-ready-for-review"
            }
          }
        ]
      }
    },
    {
      "taskType": "trigger",
      "capabilityId": "IssueResponder",
      "subCapability": "IssuesOnlyResponder",
      "version": "1.0",
      "config": {
        "conditions": {
          "operator": "and",
          "operands": [
            {
              "name": "addedToMilestone",
              "parameters": {
                "milestoneName": "Backlog"
              }
            }
          ]
        },
        "eventType": "issue",
        "eventNames": [
          "issues",
          "project_card"
        ],
        "taskName": "Comment: Issue moved to Backlog",
        "actions": [
          {
            "name": "addReply",
            "parameters": {
              "comment": "We've moved this issue to the Backlog milestone. This means that it is not going to be worked on for the coming release. We will reassess the backlog following the current release and consider this item at that time. To learn more about our issue management process and to have better expectation regarding different types of issues you can read our [Triage Process](https://github.com/dotnet/aspnetcore/blob/main/docs/TriageProcess.md)."
            }
          }
        ]
      }
    },
    {
      "taskType": "trigger",
      "capabilityId": "IssueResponder",
      "subCapability": "IssuesOnlyResponder",
      "version": "1.0",
      "config": {
        "conditions": {
          "operator": "and",
          "operands": [
            {
              "name": "addedToMilestone",
              "parameters": {
                "milestoneName": ".NET 7 Planning"
              }
            },
            {
              "name": "hasLabel",
              "parameters": {
                "label": "investigate"
              }
            }
          ]
        },
        "eventType": "issue",
        "eventNames": [
          "issues",
          "project_card"
        ],
        "taskName": "Comment when an investigation issue moved to .NET 7 Planning",
        "actions": [
          {
            "name": "addReply",
            "parameters": {
              "comment": "Thanks for contacting us.\nWe're moving this issue to the `.NET 7 Planning` milestone for future evaluation / consideration. Because it's not immediately obvious that this is a bug in our framework, we would like to keep this around to collect more feedback, which can later help us determine the impact of it. We will re-evaluate this issue, during our next planning meeting(s). \nIf we later determine, that the issue has no community involvement, or it's very rare and low-impact issue, we will close it - so that the team can focus on more important and high impact issues.\nTo learn more about what to expect next and how this issue will be handled you can read more about our triage process [here](https://github.com/dotnet/aspnetcore/blob/main/docs/TriageProcess.md)."
            }
          }
        ]
      }
    },
    {
      "taskType": "trigger",
      "capabilityId": "IssueResponder",
      "subCapability": "IssuesOnlyResponder",
      "version": "1.0",
      "config": {
        "conditions": {
          "operator": "and",
          "operands": [
            {
              "name": "isAction",
              "parameters": {
                "action": "closed"
              }
            },
            {
              "name": "hasLabel",
              "parameters": {
                "label": "Working"
              }
            }
          ]
        },
        "eventType": "issue",
        "eventNames": [
          "issues",
          "project_card"
        ],
        "taskName": "[Issue management: mark working issues as done when closed]",
        "actions": [
          {
            "name": "addLabel",
            "parameters": {
              "label": "Done"
            }
          },
          {
            "name": "removeLabel",
            "parameters": {
              "label": "Working"
            }
          }
        ]
      }
    },
    {
      "taskType": "trigger",
      "capabilityId": "IssueResponder",
      "subCapability": "PullRequestCommentResponder",
      "version": "1.0",
      "config": {
        "conditions": {
          "operator": "and",
          "operands": [
            {
              "operator": "not",
              "operands": [
                {
                  "name": "isOpen",
                  "parameters": {}
                }
              ]
            },
            {
              "name": "isAction",
              "parameters": {
                "action": "created"
              }
            },
            {
              "operator": "not",
              "operands": [
                {
                  "name": "isCloseAndComment",
                  "parameters": {}
                }
              ]
            },
            {
              "operator": "and",
              "operands": [
                {
                  "operator": "not",
                  "operands": [
                    {
                      "name": "isActivitySender",
                      "parameters": {
                        "user": "Tratcher"
                      }
                    }
                  ]
                },
                {
                  "operator": "not",
                  "operands": [
                    {
                      "name": "isActivitySender",
                      "parameters": {
                        "user": "SteveSandersonMS"
                      }
                    }
                  ]
                },
                {
                  "operator": "not",
                  "operands": [
                    {
                      "name": "isActivitySender",
                      "parameters": {
                        "user": "captainsafia"
                      }
                    }
                  ]
                },
                {
                  "operator": "not",
                  "operands": [
                    {
                      "name": "isActivitySender",
                      "parameters": {
                        "user": "HaoK"
                      }
                    }
                  ]
                },
                {
                  "operator": "not",
                  "operands": [
                    {
                      "name": "isActivitySender",
                      "parameters": {
                        "user": "javiercn"
                      }
                    }
                  ]
                },
                {
                  "operator": "not",
                  "operands": [
                    {
                      "name": "isActivitySender",
                      "parameters": {
                        "user": "dougbu"
                      }
                    }
                  ]
                },
                {
                  "operator": "not",
                  "operands": [
                    {
                      "name": "isActivitySender",
                      "parameters": {
                        "user": "halter73"
                      }
                    }
                  ]
                },
                {
                  "operator": "not",
                  "operands": [
                    {
                      "name": "isActivitySender",
                      "parameters": {
                        "user": "davidfowl"
                      }
                    }
                  ]
                },
                {
                  "operator": "not",
                  "operands": [
                    {
                      "name": "isActivitySender",
                      "parameters": {
                        "user": "JamesNK"
                      }
                    }
                  ]
                },
                {
                  "operator": "not",
                  "operands": [
                    {
                      "name": "isActivitySender",
                      "parameters": {
                        "user": "Pilchie"
                      }
                    }
                  ]
                },
                {
                  "operator": "not",
                  "operands": [
                    {
                      "name": "isActivitySender",
                      "parameters": {
                        "user": "sebastienros"
                      }
                    }
                  ]
                },
                {
                  "operator": "not",
                  "operands": [
                    {
                      "name": "isActivitySender",
                      "parameters": {
                        "user": "NTaylorMullen"
                      }
                    }
                  ]
                },
                {
                  "operator": "not",
                  "operands": [
                    {
                      "name": "isActivitySender",
                      "parameters": {
                        "user": "BrennanConroy"
                      }
                    }
                  ]
                },
                {
                  "operator": "not",
                  "operands": [
                    {
                      "name": "isActivitySender",
                      "parameters": {
                        "user": "jkotalik"
                      }
                    }
                  ]
                },
                {
                  "operator": "not",
                  "operands": [
                    {
                      "name": "isActivitySender",
                      "parameters": {
                        "user": "TanayParikh"
                      }
                    }
                  ]
                },
                {
                  "operator": "not",
                  "operands": [
                    {
                      "name": "isActivitySender",
                      "parameters": {
                        "user": "ryanbrandenburg"
                      }
                    }
                  ]
                },
                {
                  "operator": "not",
                  "operands": [
                    {
                      "name": "isActivitySender",
                      "parameters": {
                        "user": "mkArtakMSFT"
                      }
                    }
                  ]
                },
                {
                  "operator": "not",
                  "operands": [
                    {
                      "name": "isActivitySender",
                      "parameters": {
                        "user": "wtgodbe"
                      }
                    }
                  ]
                },
                {
                  "operator": "not",
                  "operands": [
                    {
                      "name": "isActivitySender",
                      "parameters": {
                        "user": "github-actions[bot]"
                      }
                    }
                  ]
                },
                {
                  "operator": "not",
                  "operands": [
                    {
                      "name": "isActivitySender",
                      "parameters": {
                        "user": "rafikiassumaniMSFT"
                      }
                    }
                  ]
                },
                {
                  "operator": "not",
                  "operands": [
                    {
                      "name": "isActivitySender",
                      "parameters": {
                        "user": "adityamandaleeka"
                      }
                    }
                  ]
                }
              ]
            }
          ]
        },
        "eventType": "pull_request",
        "eventNames": [
          "issue_comment"
        ],
        "taskName": "Comment on a closed PR",
        "actions": [
          {
            "name": "addReply",
            "parameters": {
              "comment": "Hi @${contextualAuthor}. It looks like you just commented on a closed PR. The team will most probably miss it. If you'd like to bring something important up to their attention, consider filing a new issue and add enough details to build context."
            }
          }
        ]
      }
    },
    {
      "taskType": "trigger",
      "capabilityId": "IssueResponder",
      "subCapability": "PullRequestResponder",
      "version": "1.0",
      "config": {
        "conditions": {
          "operator": "and",
          "operands": [
            {
              "name": "isAction",
              "parameters": {
                "action": "opened"
              }
            },
            {
              "name": "isActivitySender",
              "parameters": {
                "user": "dotnet-maestro-bot"
              }
            },
            {
              "name": "titleContains",
              "parameters": {
                "titlePattern": "Merge branch"
              }
            },
            {
              "name": "prTargetsBranch",
              "parameters": {
                "branchName": "main"
              }
            }
          ]
        },
        "eventType": "pull_request",
        "eventNames": [
          "pull_request",
          "issues",
          "project_card"
        ],
        "taskName": "[Infrastructure PRs] Add auto-merge label to branch merge Pull Requests in main",
        "actions": [
          {
            "name": "addLabel",
            "parameters": {
              "label": "auto-merge"
            }
          }
        ]
      }
    },
    {
      "taskType": "scheduled",
      "capabilityId": "ScheduledSearch",
      "subCapability": "ScheduledSearch",
      "version": "1.1",
      "config": {
        "frequency": [
          {
            "weekDay": 0,
            "hours": [
              1,
              4,
              7,
              10,
              13,
              16,
              19,
              22
            ],
            "timezoneOffset": -8
          },
          {
            "weekDay": 1,
            "hours": [
              1,
              4,
              7,
              10,
              13,
              16,
              19,
              22
            ],
            "timezoneOffset": -8
          },
          {
            "weekDay": 2,
            "hours": [
              1,
              4,
              7,
              10,
              13,
              16,
              19,
              22
            ],
            "timezoneOffset": -8
          },
          {
            "weekDay": 3,
            "hours": [
              1,
              4,
              7,
              10,
              13,
              16,
              19,
              22
            ],
            "timezoneOffset": -8
          },
          {
            "weekDay": 4,
            "hours": [
              1,
              4,
              7,
              10,
              13,
              16,
              19,
              22
            ],
            "timezoneOffset": -8
          },
          {
            "weekDay": 5,
            "hours": [
              1,
              4,
              7,
              10,
              13,
              16,
              19,
              22
            ],
            "timezoneOffset": -8
          },
          {
            "weekDay": 6,
            "hours": [
              1,
              4,
              7,
              10,
              13,
              16,
              19,
              22
            ],
            "timezoneOffset": -8
          }
        ],
        "searchTerms": [
          {
            "name": "isOpen",
            "parameters": {}
          },
          {
            "name": "isPr",
            "parameters": {}
          },
          {
            "name": "hasLabel",
            "parameters": {
              "label": "pr: pending author input"
            }
          },
          {
            "name": "noActivitySince",
            "parameters": {
              "days": 10
            }
          },
          {
            "name": "noLabel",
            "parameters": {
              "label": "stale"
            }
          }
        ],
        "taskName": "Stale PR reminder",
        "actions": [
          {
            "name": "addReply",
            "parameters": {
              "comment": "Hi @${issueAuthor}.\nIt seems you haven't touched this PR for the last two weeks. To avoid accumulating old PRs, we're marking it as `stale`.  As a result, it will be closed if no further activity occurs **within 4 days of this comment**. You can learn more about our Issue Management Policies [here](https://aka.ms/aspnet/issue-policies)."
            }
          },
          {
            "name": "addLabel",
            "parameters": {
              "label": "stale"
            }
          }
        ]
      }
    },
    {
      "taskType": "scheduled",
      "capabilityId": "ScheduledSearch",
      "subCapability": "ScheduledSearch",
      "version": "1.1",
      "config": {
        "frequency": [
          {
            "weekDay": 0,
            "hours": [
              1,
              5,
              9,
              13,
              17,
              21
            ],
            "timezoneOffset": -8
          },
          {
            "weekDay": 1,
            "hours": [
              1,
              5,
              9,
              13,
              17,
              21
            ],
            "timezoneOffset": -8
          },
          {
            "weekDay": 2,
            "hours": [
              1,
              5,
              9,
              13,
              17,
              21
            ],
            "timezoneOffset": -8
          },
          {
            "weekDay": 3,
            "hours": [
              1,
              5,
              9,
              13,
              17,
              21
            ],
            "timezoneOffset": -8
          },
          {
            "weekDay": 4,
            "hours": [
              1,
              5,
              9,
              13,
              17,
              21
            ],
            "timezoneOffset": -8
          },
          {
            "weekDay": 5,
            "hours": [
              1,
              5,
              9,
              13,
              17,
              21
            ],
            "timezoneOffset": -8
          },
          {
            "weekDay": 6,
            "hours": [
              1,
              5,
              9,
              13,
              17,
              21
            ],
            "timezoneOffset": -8
          }
        ],
        "searchTerms": [
          {
            "name": "isOpen",
            "parameters": {}
          },
          {
            "name": "isPr",
            "parameters": {}
          },
          {
            "name": "hasLabel",
            "parameters": {
              "label": "pr: pending author input"
            }
          },
          {
            "name": "noActivitySince",
            "parameters": {
              "days": 4
            }
          },
          {
            "name": "hasLabel",
            "parameters": {
              "label": "stale"
            }
          }
        ],
        "taskName": "Close stale PRs",
        "actions": [
          {
            "name": "closeIssue",
            "parameters": {}
          }
        ]
      }
    },
    {
      "taskType": "trigger",
      "capabilityId": "IssueResponder",
      "subCapability": "PullRequestResponder",
      "version": "1.0",
      "config": {
        "conditions": {
          "operator": "and",
          "operands": [
            {
              "name": "hasLabel",
              "parameters": {
                "label": "stale"
              }
            },
            {
              "name": "hasLabel",
              "parameters": {
                "label": "pr: pending author input"
              }
            },
            {
              "name": "isActivitySender",
              "parameters": {
                "user": {
                  "type": "author"
                }
              }
            },
            {
              "operator": "not",
              "operands": [
                {
                  "name": "activitySenderHasPermissions",
                  "parameters": {
                    "permissions": "write"
                  }
                }
              ]
            }
          ]
        },
        "eventType": "pull_request",
        "eventNames": [
          "pull_request",
          "issues",
          "project_card"
        ],
        "taskName": "Revitalize stale PR and reopen",
        "actions": [
          {
            "name": "reopenIssue",
            "parameters": {}
          },
          {
            "name": "removeLabel",
            "parameters": {
              "label": "stale"
            }
          },
          {
            "name": "removeLabel",
            "parameters": {
              "label": "pr: pending author input"
            }
          },
          {
            "name": "reopenIssue",
            "parameters": {}
          }
        ]
      }
    },
    {
      "taskType": "trigger",
      "capabilityId": "IssueResponder",
      "subCapability": "PullRequestResponder",
      "version": "1.0",
      "config": {
        "conditions": {
          "operator": "and",
          "operands": [
            {
              "name": "labelAdded",
              "parameters": {
                "label": "Needs: Author Feedback"
              }
            }
          ]
        },
        "eventType": "pull_request",
        "eventNames": [
          "pull_request",
          "issues",
          "project_card"
        ],
        "taskName": "Replace `Needs Author Feedback` by `pr: pending author input` for PRs",
        "actions": [
          {
            "name": "addReply",
            "parameters": {
              "comment": "Hello. I see that you've just added `Needs: Author Feedback` label to this PR.\nThat label is for Issues and not for PRs. Don't worry, I'm going to replace it with the correct one."
            }
          },
          {
            "name": "removeLabel",
            "parameters": {
              "label": "Needs: Author Feedback"
            }
          },
          {
            "name": "addLabel",
            "parameters": {
              "label": "pr: pending author input"
            }
          }
        ]
      }
    },
    {
      "taskType": "trigger",
      "capabilityId": "IssueResponder",
      "subCapability": "PullRequestResponder",
      "version": "1.0",
      "config": {
        "conditions": {
          "operator": "and",
          "operands": [
            {
              "name": "isAction",
              "parameters": {
                "action": "opened"
              }
            },
            {
              "name": "activitySenderHasPermissions",
              "parameters": {
                "permissions": "read"
              }
            },
            {
              "operator": "not",
              "operands": [
                {
                  "name": "isActivitySender",
                  "parameters": {
                    "user": "dotnet-maestro"
                  }
                }
              ]
            },
            {
              "operator": "not",
              "operands": [
                {
                  "name": "isActivitySender",
                  "parameters": {
                    "user": "dotnet-maestro-bot "
                  }
                }
              ]
            }
          ]
        },
        "eventType": "pull_request",
        "eventNames": [
          "pull_request",
          "issues",
          "project_card"
        ],
        "taskName": "Label community PRs with `community contribution` label",
        "actions": [
          {
            "name": "addLabel",
            "parameters": {
              "label": "community-contribution"
            }
          },
          {
            "name": "addReply",
            "parameters": {
              "comment": "Thanks for your PR, @${issueAuthor}. Someone from the team will get assigned to your PR shortly and we'll get it reviewed."
            }
          }
        ]
      }
    },
    {
      "taskType": "trigger",
      "capabilityId": "IssueResponder",
      "subCapability": "PullRequestResponder",
      "version": "1.0",
      "config": {
        "conditions": {
          "operator": "and",
          "operands": [
            {
              "name": "isAction",
              "parameters": {
                "action": "merged"
              }
            },
            {
              "name": "prTargetsBranch",
              "parameters": {
                "branchName": "main"
              }
            }
          ]
        },
        "eventType": "pull_request",
        "eventNames": [
          "pull_request",
          "issues",
          "project_card"
        ],
        "actions": [
          {
            "name": "addMilestone",
            "parameters": {
<<<<<<< HEAD
              "milestoneName": "7.0-rc2"
=======
              "milestoneName": "8.0-alpha1"
>>>>>>> a633e882
            }
          }
        ],
        "taskName": "Assign `Current Milestone` to PRs merged to main"
      }
    },
    {
      "taskType": "trigger",
      "capabilityId": "IssueResponder",
      "subCapability": "IssuesOnlyResponder",
      "version": "1.0",
      "config": {
        "conditions": {
          "operator": "and",
          "operands": [
            {
              "name": "addedToProjectColumn",
              "parameters": {
                "projectName": " ASP.NET Core 7 Web UI",
                "columnName": "In Progress"
              }
            },
            {
              "operator": "not",
              "operands": [
                {
                  "name": "hasLabel",
                  "parameters": {
                    "label": "Working"
                  }
                }
              ]
            }
          ]
        },
        "eventType": "issue",
        "eventNames": [
          "issues",
          "project_card"
        ],
        "actions": [
          {
            "name": "addLabel",
            "parameters": {
              "label": "Working"
            }
          }
        ],
        "taskName": "Add `Working` label to items moved to `In Progress` column on the ` ASP.NET Core 7 Web UI` project"
      }
    },
    {
      "taskType": "trigger",
      "capabilityId": "IssueResponder",
      "subCapability": "IssuesOnlyResponder",
      "version": "1.0",
      "config": {
        "conditions": {
          "operator": "and",
          "operands": [
            {
              "name": "addedToMilestone",
              "parameters": {
                "milestoneName": ".NET 7 Planning"
              }
            },
            {
              "operator": "not",
              "operands": [
                {
                  "name": "hasLabel",
                  "parameters": {
                    "label": "investigate"
                  }
                }
              ]
            }
          ]
        },
        "eventType": "issue",
        "eventNames": [
          "issues",
          "project_card"
        ],
        "taskName": "Comment when an issue is moved to `.NET 7 Planning` milestone",
        "actions": [
          {
            "name": "addReply",
            "parameters": {
              "comment": "Thanks for contacting us.\n\nWe're moving this issue to the `.NET 7 Planning` milestone for future evaluation / consideration. We would like to keep this around to collect more feedback, which can help us with prioritizing this work. We will re-evaluate this issue, during our next planning meeting(s). \nIf we later determine, that the issue has no community involvement, or it's very rare and low-impact issue, we will close it - so that the team can focus on more important and high impact issues.\nTo learn more about what to expect next and how this issue will be handled you can read more about our triage process [here](https://github.com/dotnet/aspnetcore/blob/main/docs/TriageProcess.md)."
            }
          }
        ]
      }
    },
    {
      "taskType": "trigger",
      "capabilityId": "IssueResponder",
      "subCapability": "IssuesOnlyResponder",
      "version": "1.0",
      "config": {
        "conditions": {
          "operator": "and",
          "operands": [
            {
              "name": "isAction",
              "parameters": {
                "action": "labeled"
              }
            },
            {
              "name": "labelAdded",
              "parameters": {
                "label": "feature-blazor-debugging"
              }
            },
            {
              "name": "hasLabel",
              "parameters": {
                "label": "INTERNAL: Debug"
              }
            }
          ]
        },
        "eventType": "issue",
        "eventNames": [
          "issues",
          "project_card"
        ],
        "taskName": "Provide Blazor WASM Debugging Troubleshooting link",
        "actions": [
          {
            "name": "addReply",
            "parameters": {
              "comment": "Thanks for contacting us.\nIt looks like this issue is related to debugging in Blazor WebAssembly application.\nBecause there are different components involved in providing debugging experience, we've put together a small troubleshooting guide that you can follow, to help us better understand where to direct this issue to, to get a faster resolution.\nYou can find it [here](https://docs.microsoft.com/en-us/aspnet/core/blazor/debug?view=aspnetcore-5.0&tabs=visual-studio#troubleshoot).\nIf these troubleshooting docs resolve your problem, please close the issue. Otherwise we'll follow up."
            }
          }
        ]
      }
    },
    {
      "taskType": "trigger",
      "capabilityId": "IssueResponder",
      "subCapability": "IssuesOnlyResponder",
      "version": "1.0",
      "config": {
        "conditions": {
          "operator": "and",
          "operands": [
            {
              "name": "labelAdded",
              "parameters": {
                "label": "api-ready-for-review"
              }
            }
          ]
        },
        "eventType": "issue",
        "eventNames": [
          "issues",
          "project_card"
        ],
        "taskName": "API Proposal Ready For Review",
        "actions": [
          {
            "name": "addReply",
            "parameters": {
              "comment": "Thank you for submitting this for API review. This will be reviewed by @dotnet/aspnet-api-review at the next meeting of the ASP.NET Core API Review group. Please ensure you take a look at [the API review process documentation](https://github.com/dotnet/aspnetcore/blob/main/docs/APIReviewProcess.md) and ensure that:\n\n* The PR contains changes to the reference-assembly that describe the API change. **Or**, you have included a snippet of reference-assembly-style code that illustrates the API change.\n* The PR describes the impact to users, both positive (useful new APIs) and negative (breaking changes).\n* Someone is assigned to \"champion\" this change in the meeting, and they understand the impact and design of the change."
            }
          }
        ]
      }
    },
    {
      "taskType": "trigger",
      "capabilityId": "IssueResponder",
      "subCapability": "PullRequestResponder",
      "version": "1.0",
      "config": {
        "conditions": {
          "operator": "and",
          "operands": [
            {
              "name": "isAction",
              "parameters": {
                "action": "merged"
              }
            },
            {
              "name": "prTargetsBranch",
              "parameters": {
                "branchName": "release/6.0"
              }
            }
          ]
        },
        "eventType": "pull_request",
        "eventNames": [
          "pull_request",
          "issues",
          "project_card"
        ],
        "taskName": "Assign milestone to PRs merged to \"release/6.0\"",
        "actions": [
          {
            "name": "addMilestone",
            "parameters": {
              "milestoneName": "6.0.2"
            }
          }
        ]
      }
    },
    {
      "taskType": "trigger",
      "capabilityId": "IssueResponder",
      "subCapability": "PullRequestResponder",
      "version": "1.0",
      "config": {
        "conditions": {
          "operator": "and",
          "operands": [
            {
              "name": "labelAdded",
              "parameters": {
                "label": "Servicing-consider"
              }
            }
          ]
        },
        "eventType": "pull_request",
        "eventNames": [
          "pull_request",
          "issues",
          "project_card"
        ],
        "taskName": "Use servicing template for `servicing-consider` issues",
        "actions": [
          {
            "name": "addReply",
            "parameters": {
              "comment": "Hi @${issueAuthor}. Please make sure you've updated the PR description to use the [Shiproom Template](https://aka.ms/aspnet/servicing/template). Also, make sure this PR is not marked as a draft and is ready-to-merge.\n\nTo learn more about how to prepare a servicing PR [click here](https://aka.ms/aspnet/servicing)."
            }
          }
        ]
      }
    },
    {
      "taskType": "trigger",
      "capabilityId": "IssueResponder",
      "subCapability": "PullRequestResponder",
      "version": "1.0",
      "config": {
        "conditions": {
          "operator": "and",
          "operands": [
            {
              "name": "hasLabel",
              "parameters": {
                "label": "Servicing-consider"
              }
            },
            {
              "name": "labelAdded",
              "parameters": {
                "label": "Servicing-approved"
              }
            }
          ]
        },
        "eventType": "pull_request",
        "eventNames": [
          "pull_request",
          "issues",
          "project_card"
        ],
        "taskName": "Remove the `Servicing-consider` label, when `Servicing-approved` label added",
        "actions": [
          {
            "name": "removeLabel",
            "parameters": {
              "label": "Servicing-consider"
            }
          }
        ]
      }
    },
    {
      "taskType": "trigger",
      "capabilityId": "IssueResponder",
      "subCapability": "IssuesOnlyResponder",
      "version": "1.0",
      "config": {
        "conditions": {
          "operator": "and",
          "operands": [
            {
              "name": "labelAdded",
              "parameters": {
                "label": "Needs: Author Feedback"
              }
            }
          ]
        },
        "eventType": "issue",
        "eventNames": [
          "issues",
          "project_card"
        ],
        "taskName": "Add comment when 'Needs Author Feedback' is applied to issue",
        "actions": [
          {
            "name": "addReply",
            "parameters": {
              "comment": "Hi @${issueAuthor}. We have added the \"Needs: Author Feedback\" label to this issue, which indicates that we have an open question for you before we can take further action. This issue will be closed automatically in 7 days if we do not hear back from you by then - please feel free to re-open it if you come back to this issue after that time."
            }
          }
        ]
      }
    },
    {
      "taskType": "trigger",
      "capabilityId": "IssueResponder",
      "subCapability": "IssuesOnlyResponder",
      "version": "1.0",
      "config": {
        "conditions": {
          "operator": "and",
          "operands": [
            {
              "name": "addedToMilestone",
              "parameters": {
                "milestoneName": "6.0.x"
              }
            },
            {
              "operator": "not",
              "operands": [
                {
                  "name": "isInProject",
                  "parameters": {
                    "projectName": "Servicing"
                  }
                }
              ]
            }
          ]
        },
        "eventType": "issue",
        "eventNames": [
          "issues",
          "project_card"
        ],
        "taskName": "Add 6.0 servicing issues to the servicing project board",
        "actions": [
          {
            "name": "addToProject",
            "parameters": {
              "projectName": "Servicing",
              "columnName": "6.0.x"
            }
          }
        ]
      }
    },
    {
      "taskType": "trigger",
      "capabilityId": "IssueResponder",
      "subCapability": "IssuesOnlyResponder",
      "version": "1.0",
      "config": {
        "conditions": {
          "operator": "and",
          "operands": [
            {
              "name": "addedToMilestone",
              "parameters": {
                "milestoneName": "5.0.x"
              }
            },
            {
              "operator": "not",
              "operands": [
                {
                  "name": "isInProject",
                  "parameters": {
                    "projectName": "Servicing"
                  }
                }
              ]
            }
          ]
        },
        "eventType": "issue",
        "eventNames": [
          "issues",
          "project_card"
        ],
        "taskName": "Add 5.0 servicing issues to the servicing project board",
        "actions": [
          {
            "name": "addToProject",
            "parameters": {
              "projectName": "Servicing",
              "columnName": "5.0.x"
            }
          }
        ]
      }
    },
    {
      "taskType": "trigger",
      "capabilityId": "IssueResponder",
      "subCapability": "IssuesOnlyResponder",
      "version": "1.0",
      "config": {
        "conditions": {
          "operator": "and",
          "operands": [
            {
              "name": "addedToMilestone",
              "parameters": {
                "milestoneName": "3.1.x"
              }
            },
            {
              "operator": "not",
              "operands": [
                {
                  "name": "isInProject",
                  "parameters": {
                    "projectName": "Servicing"
                  }
                }
              ]
            }
          ]
        },
        "eventType": "issue",
        "eventNames": [
          "issues",
          "project_card"
        ],
        "taskName": "Add 3.1 servicing issues to the servicing project board",
        "actions": [
          {
            "name": "addToProject",
            "parameters": {
              "projectName": "Servicing",
              "columnName": "3.1.x"
            }
          }
        ]
      }
    },
    {
      "taskType": "trigger",
      "capabilityId": "IssueResponder",
      "subCapability": "PullRequestResponder",
      "version": "1.0",
      "config": {
        "conditions": {
          "operator": "and",
          "operands": [
            {
              "operator": "not",
              "operands": [
                {
                  "name": "isInProject",
                  "parameters": {
                    "projectName": "Servicing"
                  }
                }
              ]
            },
            {
              "operator": "or",
              "operands": [
                {
                  "name": "addedToMilestone",
                  "parameters": {
                    "milestoneName": "6.0.x"
                  }
                },
                {
                  "name": "addedToMilestone",
                  "parameters": {
                    "milestoneName": "5.0.x"
                  }
                },
                {
                  "name": "addedToMilestone",
                  "parameters": {
                    "milestoneName": "3.1.x"
                  }
                }
              ]
            }
          ]
        },
        "eventType": "pull_request",
        "eventNames": [
          "pull_request",
          "issues",
          "project_card"
        ],
        "taskName": "Add servicing PRs to the servicing project board",
        "actions": [
          {
            "name": "addToProject",
            "parameters": {
              "projectName": "Servicing",
              "columnName": "In Progress"
            }
          }
        ]
      }
    },
    {
      "taskType": "trigger",
      "capabilityId": "IssueResponder",
      "subCapability": "PullRequestResponder",
      "version": "1.0",
      "config": {
        "conditions": {
          "operator": "and",
          "operands": [
            {
              "name": "prTargetsBranch",
              "parameters": {
                "branchName": "release/3.1"
              }
            },
            {
              "name": "isAction",
              "parameters": {
                "action": "opened"
              }
            }
          ]
        },
        "eventType": "pull_request",
        "eventNames": [
          "pull_request",
          "issues",
          "project_card"
        ],
        "taskName": "Add release/3.1 targeting PRs to the servicing project",
        "actions": [
          {
            "name": "addMilestone",
            "parameters": {
              "milestoneName": "3.1.x"
            }
          },
          {
            "name": "addToProject",
            "parameters": {
              "projectName": "Servicing",
              "columnName": "In Progress"
            }
          },
          {
            "name": "addReply",
            "parameters": {
              "comment": "Hi @${issueAuthor}. If this is not a tell-mode PR, please make sure to follow the instructions laid out in the [servicing process](https://aka.ms/aspnet/servicing) document.\nOtherwise, please add `tell-mode` label."
            }
          }
        ]
      }
    },
    {
      "taskType": "trigger",
      "capabilityId": "IssueResponder",
      "subCapability": "PullRequestResponder",
      "version": "1.0",
      "config": {
        "conditions": {
          "operator": "and",
          "operands": [
            {
              "name": "isAction",
              "parameters": {
                "action": "opened"
              }
            },
            {
              "name": "prTargetsBranch",
              "parameters": {
                "branchName": "release/5.0"
              }
            }
          ]
        },
        "eventType": "pull_request",
        "eventNames": [
          "pull_request",
          "issues",
          "project_card"
        ],
        "taskName": "Add release/5.0 targeting PRs to the servicing project",
        "actions": [
          {
            "name": "addMilestone",
            "parameters": {
              "milestoneName": "5.0.x"
            }
          },
          {
            "name": "addToProject",
            "parameters": {
              "projectName": "Servicing",
              "columnName": "In Progress"
            }
          },
          {
            "name": "addReply",
            "parameters": {
              "comment": "Hi @${issueAuthor}. If this is not a tell-mode PR, please make sure to follow the instructions laid out in the [servicing process](https://aka.ms/aspnet/servicing) document.\nOtherwise, please add `tell-mode` label."
            }
          }
        ]
      }
    },
    {
      "taskType": "trigger",
      "capabilityId": "IssueResponder",
      "subCapability": "PullRequestResponder",
      "version": "1.0",
      "config": {
        "conditions": {
          "operator": "and",
          "operands": [
            {
              "name": "isAction",
              "parameters": {
                "action": "opened"
              }
            },
            {
              "name": "prTargetsBranch",
              "parameters": {
                "branchName": "release/6.0"
              }
            }
          ]
        },
        "eventType": "pull_request",
        "eventNames": [
          "pull_request",
          "issues",
          "project_card"
        ],
        "taskName": "Add release/6.0 targeting PRs to the servicing project",
        "actions": [
          {
            "name": "addMilestone",
            "parameters": {
              "milestoneName": "6.0.x"
            }
          },
          {
            "name": "addToProject",
            "parameters": {
              "projectName": "Servicing",
              "columnName": "In Progress"
            }
          },
          {
            "name": "addReply",
            "parameters": {
              "comment": "Hi @${issueAuthor}. If this is not a tell-mode PR, please make sure to follow the instructions laid out in the [servicing process](https://aka.ms/aspnet/servicing) document.\nOtherwise, please add `tell-mode` label."
            }
          }
        ]
      }
    },
    {
      "taskType": "trigger",
      "capabilityId": "IssueResponder",
      "subCapability": "PullRequestResponder",
      "version": "1.0",
      "config": {
        "conditions": {
          "operator": "and",
          "operands": [
            {
              "name": "isAction",
              "parameters": {
                "action": "opened"
              }
            },
            {
              "name": "prTargetsBranch",
              "parameters": {
                "branchName": "release/2.1"
              }
            }
          ]
        },
        "eventType": "pull_request",
        "eventNames": [
          "pull_request",
          "issues",
          "project_card"
        ],
        "taskName": "Add release/2.1 targeting PRs to the servicing project",
        "actions": [
          {
            "name": "addMilestone",
            "parameters": {
              "milestoneName": "2.1.x"
            }
          },
          {
            "name": "addToProject",
            "parameters": {
              "projectName": "Servicing",
              "columnName": "In Progress"
            }
          },
          {
            "name": "addReply",
            "parameters": {
              "comment": "Hi @${issueAuthor}. If this is not a tell-mode PR, please make sure to follow the instructions laid out in the [servicing process](https://aka.ms/aspnet/servicing) document.\nOtherwise, please add `tell-mode` label."
            }
          }
        ]
      }
    },
    {
      "taskType": "trigger",
      "capabilityId": "IssueResponder",
      "subCapability": "PullRequestResponder",
      "version": "1.0",
      "config": {
        "conditions": {
          "operator": "and",
          "operands": [
            {
              "name": "labelAdded",
              "parameters": {
                "label": "area-infrastructure"
              }
            },
            {
              "name": "isAction",
              "parameters": {
                "action": "labeled"
              }
            }
          ]
        },
        "eventType": "pull_request",
        "eventNames": [
          "pull_request",
          "issues",
          "project_card"
        ],
        "taskName": "Ping the build team on infrastructure issues",
        "actions": [
          {
            "name": "addReply",
            "parameters": {
              "comment": "Hey @dotnet/aspnet-build, looks like this PR is something you want to take a look at."
            }
          },
          {
            "name": "assignToUser",
            "parameters": {
              "user": "aspnet-build"
            }
          }
        ]
      }
    },
    {
      "taskType": "trigger",
      "capabilityId": "IssueResponder",
      "subCapability": "PullRequestResponder",
      "version": "1.0",
      "config": {
        "conditions": {
          "operator": "and",
          "operands": [
            {
              "name": "labelAdded",
              "parameters": {
                "label": "blog-candidate"
              }
            }
          ]
        },
        "eventType": "pull_request",
        "eventNames": [
          "pull_request",
          "issues",
          "project_card"
        ],
        "taskName": "Add comment when blog-candidate label is added",
        "actions": [
          {
            "name": "addReply",
            "parameters": {
              "comment": "@${issueAuthor}, this change will be considered for inclusion in the blog post for the release it'll ship in. Nice work!\n\nPlease ensure that the original comment in this thread contains a clear explanation of what the change does, why it's important (what problem does it solve?), and, if relevant, include things like code samples and/or performance numbers.\n\nThis content may not be exactly what goes into the blog post, but it will help the team putting together the announcement.\n\nThanks!"
            }
          }
        ]
      }
    }
  ],
  "userGroups": []
}<|MERGE_RESOLUTION|>--- conflicted
+++ resolved
@@ -2562,11 +2562,7 @@
           {
             "name": "addMilestone",
             "parameters": {
-<<<<<<< HEAD
-              "milestoneName": "7.0-rc2"
-=======
               "milestoneName": "8.0-alpha1"
->>>>>>> a633e882
             }
           }
         ],
