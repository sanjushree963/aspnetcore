
# ASP.NET Core
[![Join the chat at https://gitter.im/aspnet/Home](https://badges.gitter.im/aspnet/Home.svg)](https://gitter.im/aspnet/Home?utm_source=badge&utm_medium=badge&utm_campaign=pr-badge&utm_content=badge)

This is the home page of the ASP.NET Core source code repositories and is intended for those contributing to ASP.NET Core or using bleeding edge nightly builds.

ASP.NET Core is a new open-source and cross-platform framework for building modern cloud based internet connected applications, such as web apps, IoT apps and mobile backends. ASP.NET Core apps can run on .NET Core or on the full .NET Framework. It was architected to provide an optimized development framework for apps that are deployed to the cloud or run on-premises. It consists of modular components with minimal overhead, so you retain flexibility while constructing your solutions. You can develop and run your ASP.NET Core apps cross-platform on Windows, Mac and Linux. [Learn more about ASP.NET Core](https://docs.microsoft.com/en-us/aspnet/core/).

ASP.NET Core 1.1 is now available! See the [release notes](https://github.com/aspnet/Home/releases/tag/1.1.0) for further details.

<<<<<<< HEAD
ASP.NET Core 2.0 Preview 2 is now available! See the [release notes](https://github.com/aspnet/Home/releases/tag/2.0.0-preview2) for further details and check our [releases](https://github.com/aspnet/home/releases) for the latest patch release.
=======
ASP.NET Core 2.0 is now available! See the [release notes](https://github.com/aspnet/Home/releases/tag/2.0.0) for further details.
>>>>>>> 3ae88205

## Get Started

Follow the [Getting Started](https://docs.microsoft.com/en-us/aspnet/core/getting-started) instructions in the [ASP.NET Core docs](https://docs.microsoft.com/en-us/aspnet/index).

Also checkout the [.NET Homepage](https://www.microsoft.com/net) for released versions of .NET, getting started guides, and learning resources.

## Builds

[![MyGet tenant](https://img.shields.io/dotnet.myget/aspnetcore-dev/v/Microsoft.AspNetCore.All.svg)]()

If you want to use the latest dev build then you need to:

- Obtain the latest [build of the .NET Core SDK](https://github.com/dotnet/cli#installers-and-binaries)
- Add a NuGet.Config to your app with the following content:

  ```xml
  <?xml version="1.0" encoding="utf-8"?>
  <configuration>
      <packageSources>
          <clear />
          <add key="AspNetVNext" value="https://dotnet.myget.org/F/aspnetcore-dev/api/v3/index.json" />
          <add key="NuGet.org" value="https://api.nuget.org/v3/index.json" />
      </packageSources>
  </configuration>
  ```

  *NOTE: This NuGet.Config should be with your application unless you want nightly packages to potentially start being restored for other apps on the machine.*

- Change your applications dependencies to have a `*` to get the latest version (ex. `1.0.0-*`).

Prerelease tooling builds for Visual Studio are available from the [Tooling](https://github.com/aspnet/tooling/#pre-release-builds) repo.



## Community and roadmap

To follow along with the development of ASP.NET Core:

- [Community Standup](http://live.asp.net): The community standup is held every week and streamed live to YouTube. You can view past standups in the linked playlist.
- [Roadmap](https://github.com/aspnet/Home/wiki/Roadmap): The schedule and milestone themes for ASP.NET Core.

## Repos and projects

These are some of the most common repos:

* [DependencyInjection](https://github.com/aspnet/DependencyInjection) - basic dependency injection infrastructure and default implementation
* [Docs](https://github.com/aspnet/Docs) - documentation sources for https://docs.microsoft.com/en-us/aspnet/core/
* [EntityFrameworkCore](https://github.com/aspnet/EntityFrameworkCore) - data access technology
* [Identity](https://github.com/aspnet/Identity) - users and membership system
* [MVC](https://github.com/aspnet/Mvc) - MVC framework for web apps and services
* [Razor](https://github.com/aspnet/Razor) - template language and syntax for CSHTML files
* [SignalR](https://github.com/aspnet/SignalR) - library to add real-time web functionality
* [Templates](https://github.com/aspnet/Templates) - project templates for Visual Studio
* [Tooling](https://github.com/aspnet/Tooling) - Visual Studio tooling, editors, and dialogs

## NuGet feeds and branches

See the [NuGet feeds](https://github.com/aspnet/Home/wiki/NuGet-feeds) wiki page.

# Feedback

Check out the [contributing](CONTRIBUTING.md) page to see the best places to log issues and start discussions.

<|MERGE_RESOLUTION|>--- conflicted
+++ resolved
@@ -1,79 +1,75 @@
-
-# ASP.NET Core
-[![Join the chat at https://gitter.im/aspnet/Home](https://badges.gitter.im/aspnet/Home.svg)](https://gitter.im/aspnet/Home?utm_source=badge&utm_medium=badge&utm_campaign=pr-badge&utm_content=badge)
-
-This is the home page of the ASP.NET Core source code repositories and is intended for those contributing to ASP.NET Core or using bleeding edge nightly builds.
-
-ASP.NET Core is a new open-source and cross-platform framework for building modern cloud based internet connected applications, such as web apps, IoT apps and mobile backends. ASP.NET Core apps can run on .NET Core or on the full .NET Framework. It was architected to provide an optimized development framework for apps that are deployed to the cloud or run on-premises. It consists of modular components with minimal overhead, so you retain flexibility while constructing your solutions. You can develop and run your ASP.NET Core apps cross-platform on Windows, Mac and Linux. [Learn more about ASP.NET Core](https://docs.microsoft.com/en-us/aspnet/core/).
-
-ASP.NET Core 1.1 is now available! See the [release notes](https://github.com/aspnet/Home/releases/tag/1.1.0) for further details.
-
-<<<<<<< HEAD
-ASP.NET Core 2.0 Preview 2 is now available! See the [release notes](https://github.com/aspnet/Home/releases/tag/2.0.0-preview2) for further details and check our [releases](https://github.com/aspnet/home/releases) for the latest patch release.
-=======
-ASP.NET Core 2.0 is now available! See the [release notes](https://github.com/aspnet/Home/releases/tag/2.0.0) for further details.
->>>>>>> 3ae88205
-
-## Get Started
-
-Follow the [Getting Started](https://docs.microsoft.com/en-us/aspnet/core/getting-started) instructions in the [ASP.NET Core docs](https://docs.microsoft.com/en-us/aspnet/index).
-
-Also checkout the [.NET Homepage](https://www.microsoft.com/net) for released versions of .NET, getting started guides, and learning resources.
-
-## Builds
-
-[![MyGet tenant](https://img.shields.io/dotnet.myget/aspnetcore-dev/v/Microsoft.AspNetCore.All.svg)]()
-
-If you want to use the latest dev build then you need to:
-
-- Obtain the latest [build of the .NET Core SDK](https://github.com/dotnet/cli#installers-and-binaries)
-- Add a NuGet.Config to your app with the following content:
-
-  ```xml
-  <?xml version="1.0" encoding="utf-8"?>
-  <configuration>
-      <packageSources>
-          <clear />
-          <add key="AspNetVNext" value="https://dotnet.myget.org/F/aspnetcore-dev/api/v3/index.json" />
-          <add key="NuGet.org" value="https://api.nuget.org/v3/index.json" />
-      </packageSources>
-  </configuration>
-  ```
-
-  *NOTE: This NuGet.Config should be with your application unless you want nightly packages to potentially start being restored for other apps on the machine.*
-
-- Change your applications dependencies to have a `*` to get the latest version (ex. `1.0.0-*`).
-
-Prerelease tooling builds for Visual Studio are available from the [Tooling](https://github.com/aspnet/tooling/#pre-release-builds) repo.
-
-
-
-## Community and roadmap
-
-To follow along with the development of ASP.NET Core:
-
-- [Community Standup](http://live.asp.net): The community standup is held every week and streamed live to YouTube. You can view past standups in the linked playlist.
-- [Roadmap](https://github.com/aspnet/Home/wiki/Roadmap): The schedule and milestone themes for ASP.NET Core.
-
-## Repos and projects
-
-These are some of the most common repos:
-
-* [DependencyInjection](https://github.com/aspnet/DependencyInjection) - basic dependency injection infrastructure and default implementation
-* [Docs](https://github.com/aspnet/Docs) - documentation sources for https://docs.microsoft.com/en-us/aspnet/core/
-* [EntityFrameworkCore](https://github.com/aspnet/EntityFrameworkCore) - data access technology
-* [Identity](https://github.com/aspnet/Identity) - users and membership system
-* [MVC](https://github.com/aspnet/Mvc) - MVC framework for web apps and services
-* [Razor](https://github.com/aspnet/Razor) - template language and syntax for CSHTML files
-* [SignalR](https://github.com/aspnet/SignalR) - library to add real-time web functionality
-* [Templates](https://github.com/aspnet/Templates) - project templates for Visual Studio
-* [Tooling](https://github.com/aspnet/Tooling) - Visual Studio tooling, editors, and dialogs
-
-## NuGet feeds and branches
-
-See the [NuGet feeds](https://github.com/aspnet/Home/wiki/NuGet-feeds) wiki page.
-
-# Feedback
-
-Check out the [contributing](CONTRIBUTING.md) page to see the best places to log issues and start discussions.
-
+
+# ASP.NET Core
+[![Join the chat at https://gitter.im/aspnet/Home](https://badges.gitter.im/aspnet/Home.svg)](https://gitter.im/aspnet/Home?utm_source=badge&utm_medium=badge&utm_campaign=pr-badge&utm_content=badge)
+
+This is the home page of the ASP.NET Core source code repositories and is intended for those contributing to ASP.NET Core or using bleeding edge nightly builds.
+
+ASP.NET Core is a new open-source and cross-platform framework for building modern cloud based internet connected applications, such as web apps, IoT apps and mobile backends. ASP.NET Core apps can run on .NET Core or on the full .NET Framework. It was architected to provide an optimized development framework for apps that are deployed to the cloud or run on-premises. It consists of modular components with minimal overhead, so you retain flexibility while constructing your solutions. You can develop and run your ASP.NET Core apps cross-platform on Windows, Mac and Linux. [Learn more about ASP.NET Core](https://docs.microsoft.com/en-us/aspnet/core/).
+
+ASP.NET Core 1.1 is now available! See the [release notes](https://github.com/aspnet/Home/releases/tag/1.1.0) for further details.
+
+ASP.NET Core 2.0 is now available! See the [release notes](https://github.com/aspnet/Home/releases/tag/2.0.0) for further details and check our [releases](https://github.com/aspnet/home/releases) for the latest patch release.
+
+## Get Started
+
+Follow the [Getting Started](https://docs.microsoft.com/en-us/aspnet/core/getting-started) instructions in the [ASP.NET Core docs](https://docs.microsoft.com/en-us/aspnet/index).
+
+Also checkout the [.NET Homepage](https://www.microsoft.com/net) for released versions of .NET, getting started guides, and learning resources.
+
+## Builds
+
+[![MyGet tenant](https://img.shields.io/dotnet.myget/aspnetcore-dev/v/Microsoft.AspNetCore.All.svg)]()
+
+If you want to use the latest dev build then you need to:
+
+- Obtain the latest [build of the .NET Core SDK](https://github.com/dotnet/cli#installers-and-binaries)
+- Add a NuGet.Config to your app with the following content:
+
+  ```xml
+  <?xml version="1.0" encoding="utf-8"?>
+  <configuration>
+      <packageSources>
+          <clear />
+          <add key="AspNetVNext" value="https://dotnet.myget.org/F/aspnetcore-dev/api/v3/index.json" />
+          <add key="NuGet.org" value="https://api.nuget.org/v3/index.json" />
+      </packageSources>
+  </configuration>
+  ```
+
+  *NOTE: This NuGet.Config should be with your application unless you want nightly packages to potentially start being restored for other apps on the machine.*
+
+- Change your applications dependencies to have a `*` to get the latest version (ex. `1.0.0-*`).
+
+Prerelease tooling builds for Visual Studio are available from the [Tooling](https://github.com/aspnet/tooling/#pre-release-builds) repo.
+
+
+
+## Community and roadmap
+
+To follow along with the development of ASP.NET Core:
+
+- [Community Standup](http://live.asp.net): The community standup is held every week and streamed live to YouTube. You can view past standups in the linked playlist.
+- [Roadmap](https://github.com/aspnet/Home/wiki/Roadmap): The schedule and milestone themes for ASP.NET Core.
+
+## Repos and projects
+
+These are some of the most common repos:
+
+* [DependencyInjection](https://github.com/aspnet/DependencyInjection) - basic dependency injection infrastructure and default implementation
+* [Docs](https://github.com/aspnet/Docs) - documentation sources for https://docs.microsoft.com/en-us/aspnet/core/
+* [EntityFrameworkCore](https://github.com/aspnet/EntityFrameworkCore) - data access technology
+* [Identity](https://github.com/aspnet/Identity) - users and membership system
+* [MVC](https://github.com/aspnet/Mvc) - MVC framework for web apps and services
+* [Razor](https://github.com/aspnet/Razor) - template language and syntax for CSHTML files
+* [SignalR](https://github.com/aspnet/SignalR) - library to add real-time web functionality
+* [Templates](https://github.com/aspnet/Templates) - project templates for Visual Studio
+* [Tooling](https://github.com/aspnet/Tooling) - Visual Studio tooling, editors, and dialogs
+
+## NuGet feeds and branches
+
+See the [NuGet feeds](https://github.com/aspnet/Home/wiki/NuGet-feeds) wiki page.
+
+# Feedback
+
+Check out the [contributing](CONTRIBUTING.md) page to see the best places to log issues and start discussions.
+