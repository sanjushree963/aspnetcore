<Project>
  <PropertyGroup>
    <BlazorLinkOnBuild Condition="$(BlazorLinkOnBuild) == ''">true</BlazorLinkOnBuild>
  </PropertyGroup>

  <PropertyGroup>
    <!-- Stop-gap until we can migrate Blazor.Mono package to use better naming convention -->
    <DotNetWebAssemblyBCLPath Condition="'$(DotNetWebAssemblyBCLPath)' == '' AND '$(MonoBaseClassLibraryPath)' != ''">$(MonoBaseClassLibraryPath)</DotNetWebAssemblyBCLPath>
    <DotNetWebAssemblyBCLFacadesPath Condition="'$(DotNetWebAssemblyBCLFacadesPath)' == '' AND '$(MonoBaseClassLibraryFacadesPath)' != ''">$(MonoBaseClassLibraryFacadesPath)</DotNetWebAssemblyBCLFacadesPath>
    <DotNetWebAssemblyRuntimePath Condition="'$(DotNetWebAssemblyRuntimePath)' == '' AND '$(MonoWasmRuntimePath)' != ''">$(MonoWasmRuntimePath)</DotNetWebAssemblyRuntimePath>
    <DotNetWebAssemblyFrameworkPath Condition="'$(DotNetWebAssemblyFrameworkPath)' == '' AND '$(MonoWasmFrameworkPath)' != ''">$(MonoWasmFrameworkPath)</DotNetWebAssemblyFrameworkPath>
  </PropertyGroup>

  <PropertyGroup Condition="'$(DotNetWebAssemblyArtifactsRoot)' != ''">
    <!-- Compute paths given a path to DotNet WASM artifacts. This is meant to make it easy to test WASM builds -->
    <DotNetWebAssemblyBCLPath>$(DotNetWebAssemblyArtifactsRoot)\wasm-bcl\wasm\</DotNetWebAssemblyBCLPath>
    <DotNetWebAssemblyBCLFacadesPath>$(DotNetWebAssemblyBCLPath)\Facades\</DotNetWebAssemblyBCLFacadesPath>
    <DotNetWebAssemblyRuntimePath>$(DotNetWebAssemblyArtifactsRoot)\builds\debug\</DotNetWebAssemblyRuntimePath>
    <DotNetWebAssemblyFrameworkPath>$(DotNetWebAssemblyArtifactsRoot)\framework\</DotNetWebAssemblyFrameworkPath>
  </PropertyGroup>

  <Target
    Name="_BlazorCopyFilesToOutputDirectory"
    DependsOnTargets="PrepareBlazorOutputs"
    Inputs="@(BlazorOutputWithTargetPath)"
    Outputs="@(BlazorOutputWithTargetPath->'$(TargetDir)%(TargetOutputPath)')"
    AfterTargets="CopyFilesToOutputDirectory"
    Condition="'$(OutputType.ToLowerInvariant())'=='exe'">

    <!-- Copy the blazor output files  -->
    <Copy
      SourceFiles="@(BlazorOutputWithTargetPath)"
      DestinationFiles="@(BlazorOutputWithTargetPath->'$(TargetDir)%(TargetOutputPath)')"
      SkipUnchangedFiles="$(SkipCopyUnchangedFiles)"
      OverwriteReadOnlyFiles="$(OverwriteReadOnlyFiles)"
      Retries="$(CopyRetryCount)"
      RetryDelayMilliseconds="$(CopyRetryDelayMilliseconds)"
      UseHardlinksIfPossible="$(CreateHardLinksForCopyFilesToOutputDirectoryIfPossible)"
      UseSymboliclinksIfPossible="$(CreateSymbolicLinksForCopyFilesToOutputDirectoryIfPossible)"
      Condition="'@(BlazorOutputWithTargetPath)' != '' and '$(CopyBuildOutputToOutputDirectory)' == 'true' and '$(SkipCopyBuildProduct)' != 'true'">
    </Copy>

    <ItemGroup>
      <FileWrites Include="@(BlazorOutputWithTargetPath->'$(TargetDir)%(TargetOutputPath)')" />
    </ItemGroup>

    <ItemGroup>
      <_BlazorStatisticsOutput Include="@(BlazorOutputWithTargetPath->'%(TargetOutputPath)')" />
    </ItemGroup>

    <Message Importance="high" Text="$(TargetName) (Blazor output) -> $(TargetDir)dist" />
  </Target>

  <Target
    Name="PrepareBlazorOutputs"
    DependsOnTargets="_ResolveBlazorInputs;_ResolveBlazorOutputs;_GenerateBlazorBootJson">

    <ItemGroup>
      <MonoWasmFile Include="$(DotNetWebAssemblyRuntimePath)*" />
      <BlazorJSFile Include="$(BlazorJSPath)" />
      <BlazorJSFile Include="$(BlazorJSMapPath)" Condition="Exists('$(BlazorJSMapPath)')" />

      <BlazorOutputWithTargetPath Include="@(MonoWasmFile)">
        <TargetOutputPath>$(BlazorRuntimeWasmOutputPath)%(FileName)%(Extension)</TargetOutputPath>
      </BlazorOutputWithTargetPath>
      <BlazorOutputWithTargetPath Include="@(BlazorJSFile)">
        <TargetOutputPath>$(BaseBlazorRuntimeOutputPath)%(FileName)%(Extension)</TargetOutputPath>
      </BlazorOutputWithTargetPath>
    </ItemGroup>

    <ItemGroup Label="Static content supplied by NuGet packages">
      <_BlazorPackageContentOutput Include="@(BlazorPackageContentFile)" Condition="%(SourcePackage) != ''">
        <TargetOutputPath>$(BaseBlazorPackageContentOutputPath)%(SourcePackage)\%(RecursiveDir)\%(Filename)%(Extension)</TargetOutputPath>
      </_BlazorPackageContentOutput>
      <BlazorOutputWithTargetPath Include="@(_BlazorPackageContentOutput)" />
    </ItemGroup>
  </Target>

  <Target Name="_ResolveBlazorInputs">
    <PropertyGroup>
      <!-- /obj/<<configuration>>/<<targetframework>>/blazor -->
      <BlazorIntermediateOutputPath>$(IntermediateOutputPath)blazor\</BlazorIntermediateOutputPath>

      <!-- /obj/<<configuration>>/<<targetframework>>/blazor/linker.descriptor.xml -->
      <GeneratedBlazorLinkerDescriptor>$(BlazorIntermediateOutputPath)linker.descriptor.xml</GeneratedBlazorLinkerDescriptor>

      <!-- /obj/<<configuration>>/<<targetframework>>/blazor/linker/ -->
      <BlazorIntermediateLinkerOutputPath>$(BlazorIntermediateOutputPath)linker/</BlazorIntermediateLinkerOutputPath>

      <!-- /obj/<<configuration>>/<<targetframework>>/blazor/blazor.boot.json -->
      <BlazorBootJsonIntermediateOutputPath>$(BlazorIntermediateOutputPath)$(BlazorBootJsonName)</BlazorBootJsonIntermediateOutputPath>

      <_BlazorLinkerOutputCache>$(BlazorIntermediateOutputPath)linker.output</_BlazorLinkerOutputCache>

      <_BlazorApplicationAssembliesCacheFile>$(BlazorIntermediateOutputPath)unlinked.output</_BlazorApplicationAssembliesCacheFile>
    </PropertyGroup>

    <ItemGroup>
      <_BlazorDependencyInput Include="@(ReferenceCopyLocalPaths->WithMetadataValue('Extension','.dll')->'%(FullPath)')" />

      <_WebAssemblyBCLFolder Include="
        $(DotNetWebAssemblyBCLPath);
        $(DotNetWebAssemblyBCLFacadesPath);
        $(DotNetWebAssemblyFrameworkPath)" />

      <_WebAssemblyBCLAssembly Include="%(_WebAssemblyBCLFolder.Identity)*.dll" />
    </ItemGroup>

    <MakeDir Directories="$(BlazorIntermediateOutputPath)" />
  </Target>

  <Target Name="_ResolveBlazorOutputs" DependsOnTargets="_ResolveBlazorOutputsWhenLinked;_ResolveBlazorOutputsWhenNotLinked">
    <Error
      Message="Unrecongnized value for BlazorLinkOnBuild: '$(BlazorLinkOnBuild)'. Valid values are 'true' or 'false'."
      Condition="'$(BlazorLinkOnBuild)' != 'true' AND '$(BlazorLinkOnBuild)' != 'false'" />
  </Target>

  <!--
  Linker enabled part of the pipeline:

  * If there are no descriptors defined, generate a new linker descriptor.
  * Invoke the linker and write linked files to a well-known directory.
  * Collect the outputs of the linker.
  -->

  <Target
    Name="_ResolveBlazorOutputsWhenLinked"
    Condition="'$(BlazorLinkOnBuild)' == 'true'"
    DependsOnTargets="_GenerateBlazorLinkerDescriptor;_LinkBlazorApplication">

    <!-- _BlazorLinkerOutputCache records files linked during the last incremental build of the target. Read the contents and assign linked files to be copied to the output. -->
    <ReadLinesFromFile File="$(_BlazorLinkerOutputCache)">
      <Output TaskParameter="Lines" ItemName="_BlazorLinkedFile"/>
    </ReadLinesFromFile>

    <ItemGroup>
      <BlazorOutputWithTargetPath Include="%(_BlazorLinkedFile.Identity)">
        <TargetOutputPath>$(BlazorRuntimeBinOutputPath)%(FileName)%(Extension)</TargetOutputPath>
      </BlazorOutputWithTargetPath>
    </ItemGroup>
  </Target>

  <UsingTask TaskName="BlazorCreateRootDescriptorFile" AssemblyFile="$(BlazorTasksPath)" />
  <Target Name="_GenerateBlazorLinkerDescriptor"
          Inputs="@(IntermediateAssembly)"
          Outputs="$(GeneratedBlazorLinkerDescriptor)"
          Condition="'@(BlazorLinkerDescriptor)' == ''">

    <!-- Generate linker descriptors if the project doesn't explicitly provide one. -->

    <BlazorCreateRootDescriptorFile
      AssemblyNames="@(IntermediateAssembly->'%(Filename)')"
      RootDescriptorFilePath="$(GeneratedBlazorLinkerDescriptor)" />

    <ItemGroup>
      <FileWrites Include="$(GeneratedBlazorLinkerDescriptor)" />
      <BlazorLinkerDescriptor Include="$(GeneratedBlazorLinkerDescriptor)" />
      <BlazorLinkerDescriptor Include="$(_BlazorBuiltInBclLinkerDescriptor)" />
    </ItemGroup>
  </Target>

  <UsingTask TaskName="BlazorILLink" AssemblyFile="$(BlazorTasksPath)" />

  <Target
      Name="_LinkBlazorApplication"
      Inputs="$(ProjectAssetsFile);
              @(IntermediateAssembly);
              @(_BlazorDependencyInput);
              @(BlazorLinkerDescriptor);
              $(MSBuildAllProjects)"
      Outputs="$(_BlazorLinkerOutputCache)">

    <ItemGroup>
      <_BlazorDependencyAssembly Include="@(_BlazorDependencyInput)" IsLinkable="$([System.String]::Copy('%(FileName)').StartsWith('System.'))" />

      <_BlazorAssemblyToLink Include="@(_WebAssemblyBCLAssembly)" />
      <_BlazorAssemblyToLink Include="@(_BlazorDependencyAssembly)" Condition="'%(_BlazorDependencyAssembly.IsLinkable)' == 'true'" />

      <_BlazorLinkerRoot Include="@(IntermediateAssembly)" />
      <_BlazorLinkerRoot Include="@(_BlazorDependencyAssembly)" Condition="'%(_BlazorDependencyAssembly.IsLinkable)' != 'true'" />
    </ItemGroup>

    <PropertyGroup>
      <_BlazorLinkerAdditionalOptions>-l $(MonoLinkerI18NAssemblies) $(AdditionalMonoLinkerOptions)</_BlazorLinkerAdditionalOptions>
    </PropertyGroup>

<<<<<<< HEAD
    <!-- Clear the contents of /obj/<<configuration>>/<<targetframework>>/blazor/blazor/linker -->
    <Delete Files="$(BlazorIntermediateLinkerOutputPath)*.dll" />
	
	
	<PropertyGroup>
	  <_MonoLinkerDotNetPath>$(DOTNET_HOST_PATH)</_MonoLinkerDotNetPath>
	  <_MonoLinkerDotNetPath Condition="'$(_MonoLinkerDotNetPath)' == ''">dotnet</_MonoLinkerDotNetPath>
	</PropertyGroup>

    <!-- Run the linker and put the results in /obj/<<configuration>>/<<targetframework>>/blazor/blazor/linker -->
    <Exec Command="$(_MonoLinkerDotNetPath) &quot;$(MonoLinkerPath)&quot; $(_BlazorLinkerAdditionalOptions) @(_BlazorFolderLookupPaths, ' ') -o &quot;$(BlazorIntermediateLinkerOutputPath)&quot; @(_BlazorAssemblyDescriptorFiles, ' ') @(_BlazorAssembliesToLink, ' ')"  />

    <!-- Collect the contents of /obj/<<configuration>>/<<targetframework>>/blazor/blazor/linker/ -->
=======
>>>>>>> 40a0173e
    <ItemGroup>
      <_OldLinkedFile Include="$(BlazorIntermediateLinkerOutputPath)*.dll" />
      <_OldLinkedFile Include="$(BlazorIntermediateLinkerOutputPath)*.pdb" />
    </ItemGroup>

    <Delete Files="@(_OldLinkedFile)" />

    <!--
      When running from Desktop MSBuild, DOTNET_HOST_PATH is not set.
      In this case, explicitly specify the path to the dotnet host.
    -->
    <PropertyGroup Condition=" '$(DOTNET_HOST_PATH)' == '' ">
      <_DotNetHostDirectory>$(NetCoreRoot)</_DotNetHostDirectory>
      <_DotNetHostFileName>dotnet</_DotNetHostFileName>
      <_DotNetHostFileName Condition=" '$(OS)' == 'Windows_NT' ">dotnet.exe</_DotNetHostFileName>
    </PropertyGroup>

    <BlazorILLink
        ILLinkPath="$(MonoLinkerPath)"
        AssemblyPaths="@(_BlazorAssemblyToLink)"
        RootAssemblyNames="@(_BlazorLinkerRoot)"
        RootDescriptorFiles="@(BlazorLinkerDescriptor)"
        OutputDirectory="$(BlazorIntermediateLinkerOutputPath)"
        ExtraArgs="$(_BlazorLinkerAdditionalOptions)"
        ToolExe="$(_DotNetHostFileName)"
        ToolPath="$(_DotNetHostDirectory)" />

    <ItemGroup>
      <_LinkerResult Include="$(BlazorIntermediateLinkerOutputPath)*.dll" />
      <_LinkerResult Include="$(BlazorIntermediateLinkerOutputPath)*.pdb" Condition="'$(BlazorEnableDebugging)' == 'true'" />
    </ItemGroup>

    <WriteLinesToFile File="$(_BlazorLinkerOutputCache)" Lines="@(_LinkerResult)" Overwrite="true" />
  </Target>


  <UsingTask TaskName="ResolveBlazorRuntimeDependencies" AssemblyFile="$(BlazorTasksPath)" />
  <Target
    Name="_ResolveBlazorOutputsWhenNotLinked"
    DependsOnTargets="_ResolveBlazorRuntimeDependencies"
    Condition="'$(BlazorLinkOnBuild)' != 'true'">

    <ReadLinesFromFile File="$(_BlazorApplicationAssembliesCacheFile)" Condition="'@(_BlazorResolvedRuntimeDependencies->Count())' == '0'">
      <Output TaskParameter="Lines" ItemName="_BlazorResolvedRuntimeDependencies"/>
    </ReadLinesFromFile>

    <ItemGroup>
      <BlazorOutputWithTargetPath Include="@(_BlazorResolvedRuntimeDependencies)">
        <TargetOutputPath>$(BlazorRuntimeBinOutputPath)%(FileName)%(Extension)</TargetOutputPath>
      </BlazorOutputWithTargetPath>
    </ItemGroup>
  </Target>

  <Target
    Name="_ResolveBlazorRuntimeDependencies"
    Inputs="$(ProjectAssetsFile);
            @(IntermediateAssembly);
            @(_BlazorDependencyInput)"
    Outputs="$(_BlazorApplicationAssembliesCacheFile)">

    <!--
    At this point we have decided not to run the linker and instead to just copy the assemblies
    from the BCL referenced by the app the nuget package into the _framework/_bin folder.
    The only thing we need to do here is collect the list of items that will go into _framework/_bin.
    -->
    <ResolveBlazorRuntimeDependencies
      EntryPoint="@(IntermediateAssembly)"
      ApplicationDependencies="@(_BlazorDependencyInput)"
      WebAssemblyBCLAssemblies="@(_WebAssemblyBCLAssembly)">

      <Output TaskParameter="Dependencies" ItemName="_BlazorResolvedRuntimeDependencies" />
    </ResolveBlazorRuntimeDependencies>

    <ItemGroup>
      <FileWrites Include="$(_BlazorApplicationAssembliesCacheFile)" />
    </ItemGroup>
  </Target>

  <UsingTask TaskName="GenerateBlazorBootJson" AssemblyFile="$(BlazorTasksPath)" />

  <Target
    Name="_GenerateBlazorBootJson"
    Inputs="@(BlazorOutputWithTargetPath)"
    Outputs="$(BlazorBootJsonIntermediateOutputPath)">
    <ItemGroup>
      <_AppReferences Include="@(BlazorOutputWithTargetPath->WithMetadataValue('Extension','.dll'))" />
      <_AppReferences Include="@(BlazorOutputWithTargetPath->WithMetadataValue('Extension','.pdb'))" Condition="'$(BlazorEnableDebugging)' == 'true'" />
    </ItemGroup>

    <GenerateBlazorBootJson
      AssemblyPath="@(IntermediateAssembly)"
      References="@(_AppReferences)"
      LinkerEnabled="$(BlazorLinkOnBuild)"
      OutputPath="$(BlazorBootJsonIntermediateOutputPath)" />

    <ItemGroup>
      <BlazorOutputWithTargetPath Include="$(BlazorBootJsonIntermediateOutputPath)" TargetOutputPath="$(BaseBlazorRuntimeOutputPath)$(BlazorBootJsonName)" />
      <FileWrites Include="$(BlazorBootJsonIntermediateOutputPath)" />
    </ItemGroup>
  </Target>

</Project><|MERGE_RESOLUTION|>--- conflicted
+++ resolved
@@ -184,22 +184,6 @@
       <_BlazorLinkerAdditionalOptions>-l $(MonoLinkerI18NAssemblies) $(AdditionalMonoLinkerOptions)</_BlazorLinkerAdditionalOptions>
     </PropertyGroup>
 
-<<<<<<< HEAD
-    <!-- Clear the contents of /obj/<<configuration>>/<<targetframework>>/blazor/blazor/linker -->
-    <Delete Files="$(BlazorIntermediateLinkerOutputPath)*.dll" />
-	
-	
-	<PropertyGroup>
-	  <_MonoLinkerDotNetPath>$(DOTNET_HOST_PATH)</_MonoLinkerDotNetPath>
-	  <_MonoLinkerDotNetPath Condition="'$(_MonoLinkerDotNetPath)' == ''">dotnet</_MonoLinkerDotNetPath>
-	</PropertyGroup>
-
-    <!-- Run the linker and put the results in /obj/<<configuration>>/<<targetframework>>/blazor/blazor/linker -->
-    <Exec Command="$(_MonoLinkerDotNetPath) &quot;$(MonoLinkerPath)&quot; $(_BlazorLinkerAdditionalOptions) @(_BlazorFolderLookupPaths, ' ') -o &quot;$(BlazorIntermediateLinkerOutputPath)&quot; @(_BlazorAssemblyDescriptorFiles, ' ') @(_BlazorAssembliesToLink, ' ')"  />
-
-    <!-- Collect the contents of /obj/<<configuration>>/<<targetframework>>/blazor/blazor/linker/ -->
-=======
->>>>>>> 40a0173e
     <ItemGroup>
       <_OldLinkedFile Include="$(BlazorIntermediateLinkerOutputPath)*.dll" />
       <_OldLinkedFile Include="$(BlazorIntermediateLinkerOutputPath)*.pdb" />
